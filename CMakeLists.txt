--- conflicted
+++ resolved
@@ -26,12 +26,9 @@
 if (NOT TARGET mapget)
   FetchContent_Declare(mapget
     GIT_REPOSITORY "https://github.com/Klebert-Engineering/mapget"
-<<<<<<< HEAD
+    # Version that is needed to fix flat style
+    # TODO: Replace with next official release
     GIT_TAG        "3ee2810"
-=======
-    # TODO: Use official release.
-    GIT_TAG        "release/2025.2.0"
->>>>>>> 5d1bcaf9
     GIT_SHALLOW    ON)
   FetchContent_MakeAvailable(mapget)
 endif()
