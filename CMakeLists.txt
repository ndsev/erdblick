cmake_minimum_required(VERSION 3.24)
project(erdblick)

include(FetchContent)

set(CMAKE_CXX_STANDARD 20)

# Treat warnings as errors, with some exceptions for Cesium.
set(ERDBLICK_CXX_FLAGS
  "-Wall -Wno-error=sign-conversion -Wno-sign-compare -Wno-sign-conversion -Wno-unused-local-typedefs -Wno-comment -Wno-effc++")
if (CMAKE_CXX_COMPILER_ID STREQUAL "GNU")
  set(CMAKE_CXX_FLAGS "${CMAKE_CXX_FLAGS} ${ERDBLICK_CXX_FLAGS} -Wno-bool-compare")
elseif (CMAKE_CXX_COMPILER_ID STREQUAL "Clang")
  set(CMAKE_CXX_FLAGS "${CMAKE_CXX_FLAGS} ${ERDBLICK_CXX_FLAGS} -Wno-error=shorten-64-to-32")
endif()

# Adjust CXX_FLAGS for Debug builds
if (CMAKE_BUILD_TYPE STREQUAL "Debug")
  set(CMAKE_CXX_FLAGS "${CMAKE_CXX_FLAGS} -g")
endif()

# External dependencies
message("Building for ${CMAKE_SYSTEM_NAME}.")

if (NOT TARGET mapget)
  FetchContent_Declare(mapget
    GIT_REPOSITORY "https://github.com/Klebert-Engineering/mapget"
<<<<<<< HEAD
    GIT_TAG        "simfil-autocompletion"
=======
    GIT_TAG        "release/2025.3.0"
>>>>>>> 1540ecd9
    GIT_SHALLOW    ON)
  FetchContent_MakeAvailable(mapget)
endif()

FetchContent_Declare(yaml-cpp
  GIT_REPOSITORY "https://github.com/jbeder/yaml-cpp.git"
  GIT_TAG        "0.8.0"
  GIT_SHALLOW    ON)
FetchContent_MakeAvailable(yaml-cpp)

include(cmake/cesium.cmake)

# Erdblick Core Library
add_subdirectory(libs/core)

if(NOT ${CMAKE_SYSTEM_NAME} STREQUAL "Emscripten")
  add_subdirectory(test)
else()
  # Angular Build
  add_custom_target(erdblick-ui ALL
    COMMAND bash "${CMAKE_SOURCE_DIR}/build-ui.bash" "${CMAKE_SOURCE_DIR}" all
    WORKING_DIRECTORY "${CMAKE_SOURCE_DIR}"
    DEPENDS erdblick-core)
endif()<|MERGE_RESOLUTION|>--- conflicted
+++ resolved
@@ -25,11 +25,7 @@
 if (NOT TARGET mapget)
   FetchContent_Declare(mapget
     GIT_REPOSITORY "https://github.com/Klebert-Engineering/mapget"
-<<<<<<< HEAD
-    GIT_TAG        "simfil-autocompletion"
-=======
     GIT_TAG        "release/2025.3.0"
->>>>>>> 1540ecd9
     GIT_SHALLOW    ON)
   FetchContent_MakeAvailable(mapget)
 endif()
