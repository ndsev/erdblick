name: build-release

on:
  push:
    branches:
      - 'feature/renderer-wasm-demo'
  pull_request:
  workflow_dispatch:

jobs:
  build-release:
    runs-on: ubuntu-latest
    steps:
      - name: Checkout
        uses: actions/checkout@v3

      - name: Use Node.js
        uses: actions/setup-node@v3
        with:
          node-version: '21.x'
          cache: "npm"
          cache-dependency-path: package-lock.json

      - name: Install build dependencies
        run: sudo apt-get install ninja-build

      - name: Install npm dependencies
        run: npm -g install --force --include=dev

      - name: Build demo with Emscripten
        run: |
          $GITHUB_WORKSPACE/ci/00_linux_setup.bash
          $GITHUB_WORKSPACE/ci/10_linux_build.bash

      - name: Release artifacts
        uses: actions/upload-artifact@v3.1.2
        with:
          name: erdblick
          path: |
            static/*

  build-test:
    runs-on: ubuntu-latest
    steps:
      - name: Checkout
        uses: actions/checkout@v3

      - name: Install build dependencies
        run: sudo apt-get install ninja-build

      - name: Compile
        run: |
<<<<<<< HEAD
          cmake -GNinja -DCMAKE_BUILD_TYPE=Debug -B build
          cmake --build build

      - name: Run Tests
        run: |
          ctest --verbose --no-tests=error --test-dir build
=======
          mkdir build
          cd build
          cmake -GNinja -DCMAKE_BUILD_TYPE=Debug ..
          cmake --build .

      - name: Run Tests
        run: |
          cd build
          ctest --verbose
>>>>>>> e91d3c37
<|MERGE_RESOLUTION|>--- conflicted
+++ resolved
@@ -50,21 +50,11 @@
 
       - name: Compile
         run: |
-<<<<<<< HEAD
-          cmake -GNinja -DCMAKE_BUILD_TYPE=Debug -B build
-          cmake --build build
-
-      - name: Run Tests
-        run: |
-          ctest --verbose --no-tests=error --test-dir build
-=======
-          mkdir build
-          cd build
+          mkdir build && cd build
           cmake -GNinja -DCMAKE_BUILD_TYPE=Debug ..
           cmake --build .
 
       - name: Run Tests
         run: |
           cd build
-          ctest --verbose
->>>>>>> e91d3c37
+          ctest --verbose --no-tests=error