@import "primeicons/primeicons.css";

@layer primeng, erdblick;

:root {
  font-family: Inter, sans-serif;
  font-feature-settings: 'liga' 1, 'calt' 1; /* fix for Chrome */
}

@supports (font-variation-settings: normal) {
  :root {
    font-family: InterVariable, sans-serif;
  }
}

.source-layer-dropdown {
  .p-select-label {
    padding: 0.2em;
    min-width: 8em;
    height: 1.75em;
  }

  .p-select-dropdown {
    height: 1.75em;
    width: 1.75em;
  }
}

body {
  overflow: hidden;
  height: 100vh !important;
  width: 100vw !important;
  margin: 0;

  .p-multiselect-header {
    padding: 0.5em 0.75em;

    .p-inputtext {
      padding: 0.5em;
    }
  }

  .p-multiselectitem {
    font-size: 0.9em;

    li {
      padding: 0.5em 0.75em;
    }
  }

  .p-contextmenu {
    width: 22em;
  }
}

.mapviewer-renderlayer {
  width: 100%;
  height: 100%;
  position: fixed;
  left: 0;
  top: 0;
  overflow: hidden;
  user-select: none;
  -moz-user-select: none;
  -webkit-user-select: none;
  -ms-user-select: none;
  -o-user-select: none;
}

#mapViewContainer .cesium-widget-credits {
  display: none !important;
}

/* Shared styles for both panels */
#info {
  position: absolute;
  right: 0;
  bottom: 0;
  justify-content: center;
  display: flex;
  font-size: 0.8em;
  background-color: rgba(#fff, 0.25);
  color: black;
  padding-right: 0.5em;
  padding-left: 0.5em;
  line-height: 1.5em;
  padding-bottom: 0.25em;
  border-radius: 5px 0 0 0;
  height: 1.75em;
  min-width: 10em;
}

#copyright-info {
  position: absolute;
  right: 0;
  bottom: 1.75em;
  justify-content: center;
  display: flex;
  font-size: 0.8em;
  background-color: rgba(#fff, 0.25);
  color: black;
  padding-right: 0.5em;
  padding-left: 0.5em;
  line-height: 1.5em;
  padding-bottom: 0.25em;
  border-radius: 5px 0 0 5px;
  overflow: hidden;
  height: 1.75em;
  width: 10em;
  z-index: 100;
  cursor: pointer;
}

.help-button {
  width: 3em;
  height: 3em;
  margin-left: 0.5em;
  margin-bottom: 0.5em;

  .p-button {
    border-radius: 50%;
    padding: 0.8em 0;
  }
}

.pref-button {
  width: 3em;
  height: 3em;
  margin-left: 0.5em;
  margin-bottom: 0.5em;

  .p-button {
    border-radius: 50%;
    padding: 0.8em 0;
    width: 3em;
    height: 3em;
  }
}

.controls-button {
  .p-button {
    background: none;
    border: none;
  }
}

.pref-button {
  width: 3em;
  height: 3em;
  margin-left: 0.5em;
  margin-bottom: 0.5em;

  .p-button {
    border-radius: 50%;
    padding: 0.8em 0;
  }
}

.layers-button {
  position: absolute;
  top: 0.5em;
  left: 0.5em;

  button {
    width: 3em;
    height: 3em;
    box-shadow: none;
  }
}

.card {
  background-color: rgba(#fff, 1.0);
  border-radius: 10px;
  margin-bottom: 1em;

  .p-tree {
    border: none;
  }
}

.p-tooltip {
  max-width: none;
}

.clear-icon {
  position: absolute;
  top: 0.5em;
  right: 0.5em;
  color: var(--p-iconfield-icon-color);
}

.inspect-panel-small-header {
  .p-accordionheader {
    padding-top: 0.5em !important;
    padding-bottom: 0.5em !important;
  }

  .resizable-container {
    height: calc(100vh - 7.5em);
    max-height: calc(100vh - 7.5em) !important;
  }
}

.inspect-panel {
  position: absolute;
  top: 0.5em;
  right: 0.5em;
  min-width: 30em;
  z-index: 110;

  .p-accordionpanel {
    border: none;
  }

  .p-accordionheader {
    padding: 0.95em;
  }

  .p-accordioncontent-content {
    padding: 0;
    border-radius: 0 0 6px 6px;
  }

  .filter-container {
    width: 100%;
    display: flex;
    gap: 4px;
    justify-content: center;

    .p-button {
      width: 2em;
      height: 2em;
    }
  }

  .filter-input {
    height: 2em;
    width: 100%;
    border-radius: 6px;
    border: solid 1px lightgray;
    direction: ltr;
  }

  .resizable-container {
    width: 40em;
    height: calc(100vh - 10.5em);
    min-width: 30em;
    min-height: 18em;
    resize: both;
    overflow: auto;
    direction: rtl;
    max-width: calc(100vw - 28em);
    max-height: calc(100vh - 10.5em);
    padding-bottom: 0.5em;

    * {
      direction: ltr;
    }

    .source-data-ref-container {
      .p-buttongroup {
        width: fit-content;
      }

      .p-button {
        width: 1.2em;
        height: 1em;
        padding: 0.1em;
        margin-top: 0.1em;
        color: #fff;
        background: #64748b;
        border: 1px solid #64748b;
      }

      .p-button-label {
        font-family: monospace;
        font-weight: 700;
        font-size: 1em;
      }

      span {
        font-family: monospace;
      }
    }

    .p-tree {
      border: none;
      padding: 0;
      direction: ltr;
    }

    .p-treetable-header {
      padding: 0.5em;
      direction: ltr;
    }

    .p-treetable-tbody {
      direction: ltr;
      border-collapse: collapse;
      font-size: 0.9em !important;

      td {
        padding: 0 0 0 0.5em;
        height: 26px;
        border-right: 1px solid #e5e7eb;
      }

      th {
        padding: 0 0 0 0.5em;
        height: 26px;
        border-right: 1px solid lightgrey;
      }

      .p-treetable-toggler {
        margin: 0;
        width: 1.25em;
        height: 1.25em;
      }

      /* Style used for highlighting individual table rows. */
      tr.highlight {
        color: black;

        td {
          border-color: darkgrey;
          background: var(--p-green-100);
        }
      }
    }
  }
}

.side-menu-dialog {
  .search-menu {
    &:first-child {
      .p-divider {
        display: none;
      }
    }

    .p-divider {
      margin: 0.9em 0;
    }

    .search-option {
      text-align: left;
      font-size: 0.9em;
      margin: 0;
      background: none;
      border: none;
      cursor: pointer;

      .search-option-name {
        font-weight: bold;
      }

      .search-option-warning {
        color: burlywood;
      }
    }
  }
}

.search-wrapper {
  position: absolute;
  top: 0.5em;
  left: 4em;
  min-width: 22em;
  min-height: 3.5em;
  max-width: calc(100vw - 5em);
  max-height: calc(100vh - 5em);
  z-index: 150;

  .resizable-container {
    min-width: 22em;
    min-height: 0;
    resize: horizontal;
    overflow: auto;
    max-width: calc(100vw - 5em);
    max-height: calc(100vh - 10.5em);
  }

  //.resizable-container.multiline {
  //  max-height: calc(100vh - 10.8em) !important;
  //}

  .search-input {
    width: 100%;
    position: relative;
    line-height: 0;

    textarea {
      padding-top: 0.75em;
      width: 100% !important;
      transition: all 0.3s;
      resize: none;
      animation-duration: 0.1s !important;
      transition-duration: 0.1s !important;
      padding: 0.75em;
      font-size: 1em;
    }

    textarea.single-line {
      padding-top: 0.75em;
      min-height: 3em;
      width: 22em !important;
      white-space: nowrap;
      text-overflow: ellipsis;
      overflow: hidden;
      padding: 0.75em;
    }

    .completion-popup {
      line-height: normal;

      color: var(--p-content-color);
      background: var(--p-contextmenu-background);
      border: 1px solid var(--p-focus-ring-color);
      border-radius: var(--p-contextmenu-border-radius);
      padding: var(--p-contextmenu-list-padding);

      position: fixed;
      z-index: 100000;
      margin-top: -0.5em;

      min-width: 150px;
      min-height: 1em;

      div {
        width: 100%;

        padding: 2px;
        border-radius: 4px;

        background: var(--p-content-background);
        color: var(--p-content-color);

        cursor: pointer;
      }

      div.selected {
        background: var(--p-primary-color);
        color: var(--p-primary-contrast-color);
      }
    }
  }

  .p-dialog-mask {
    position: relative !important;
    height: inherit !important;
    width: inherit !important;
    min-width: 22em !important;
    left: 0 !important;
    top: 0 !important;
  }

  .p-dialog {
    width: 100%;
    margin: 0;
    overflow: auto;
    max-height: calc(100vh - 10.5em)
  }

  .p-dialog-content {
    padding: 0;
  }

  .p-dialog-header {
    display: none;
  }

  .search-menu {
    &:first-child {
      .p-divider {
        display: none;
      }
    }

    .p-divider {
      margin: 0.9em 0;
    }

    .search-option-wrapper {
      padding: 0.5em;
      display: flex;
      gap: 0.5em;
      flex-direction: row;

      &:hover {
        background-color: var(--blue-100);
      }

      &:focus-visible {
        background-color: var(--blue-100);
        outline: none;
      }
    }

    .search-option-container {
      display: flex;
      flex-direction: row;
      justify-content: space-between;
      width: calc(100% - 2em);

      button {
        border: none;
        background: none;
        color: gray;
        width: 2em;
        height: 2em;

        &:hover {
          background-color: var(--red-500);
          color: white;
        }
      }
    }

    .search-option {
      text-align: left;
      font-size: 0.9em;
      margin: 0;
      background: none;
      border: none;
      cursor: pointer;

      .search-option-name {
        font-weight: bold;
      }

      .search-option-warning {
        color: burlywood;
      }
    }

    .icon-circle {
      display: inline-flex;
      align-items: center;
      justify-content: center;
      width: 2em;
      height: 2em;
      border-radius: 50%;
    }

    .icon-circle i {
      font-size: 1em;
      color: white;
    }

    .blue {
      background-color: var(--p-primary-500);
    }

    .red {
      background-color: indianred;
    }

    .orange {
      background-color: darkorange;
    }

    .green {
      background-color: limegreen;
    }

    .grey {
      background-color: darkgrey;
    }

    .violet {
      background-color: blueviolet;
    }
  }
}

.map-layer-dialog, .side-menu-dialog {
  .p-dialog {
    width: 25.5em;
    min-width: 25.5em;
    margin: 0 !important;
    position: absolute;
    top: 4em;
    left: 0.5em;
    overflow: auto;
    max-height: calc(100vh - 8em);
  }

  .p-dialog-content {
    padding: 0.5em;
  }

  .p-dialog-header {
    padding: 0 0 0 0.5em;

    .p-dialog-title {
      font-size: medium;
    }
  }

  .p-fieldset {
    padding: 0;

    .p-accordionheader {
      padding: 0.5em 1em 0.5em 1em;
    }

    .p-accordioncontent-content {
      padding: 0;
    }
  }
}

.map-layer-dialog {
  .p-dialog-header {
    display: none;
  }

  .p-dialog-content {
    border-top-right-radius: 6px;
    border-top-left-radius: 6px;

    *:focus-visible {
      outline: 2px solid var(--blue-500);
    }
  }

  //.p-checkbox-box {
  //  width: 1.5em;
  //  height: 1.5em;
  //
  //  .p-checkbox-icon {
  //    transition-duration: 0.1s;
  //    font-size: 1em;
  //  }
  //
  //  .p-icon {
  //    width: 1em;
  //    height: 1em;
  //  }
  //}
}

.map-tab {
  .osm-controls {
    display: flex;
    align-items: center;
    gap: 1em;
    margin: 0.5em 0.75em;

    button {
      width: 2em;
      height: 2em;
      box-shadow: none;
    }

    .slider-input {
      width: 11em;
      font-size: 0.9em;
      padding: 0.5em 0.75em;
    }

    .p-divider-vertical {
      margin: 0;
      padding: 0.5em 0;
    }
  }

  .grid-controls {
    display: flex;
    align-items: flex-start;
    gap: 1em;
    margin-top: 0.25em;
    flex-direction: column;
    justify-content: flex-start;

    & > div {
      display: flex;
      align-items: center;
      gap: 1em;
      margin-top: 0.25em;
      flex-direction: row;
    }

    button {
      width: 2em;
      height: 2em;
      box-shadow: none;
    }

    .slider-input {
      width: 11em;
    }

    .grid-level {
      display: flex;
      gap: 0.5em;
      justify-content: flex-end;

      button {
        width: 2em;
        height: 2em;
        box-shadow: none;
      }

      input {
        margin: 0;
      }

      .p-inputnumber-buttons-horizontal .p-inputnumber-input {
        order: 2;
        border-radius: 0;
        width: 3em;
        text-align: center;
        height: 2em;
      }
    }
  }

  .p-fieldset {
    margin-bottom: 0.5em;

    .p-fieldset-legend {
      padding: 0.5em;
      margin-left: 0.5em;
      border: 1px solid #dee2e6;
      color: #343a40;
      background: #f8f9fa;
      font-weight: 700;
      border-radius: 6px;
      font-size: 0.9em;
    }

    .p-fieldset-content {
      padding: 0;
      font-size: 0.9em
    }
  }

  .p-divider.p-divider-horizontal {
    margin: 0.5em 0;
  }

  .maps-container {
    &:last-child {
      border: none;
    }

    .map-container {
      padding: 0.5em 1em 0.5em 1em;

      .map-header {
        font-size: 0.9em;
      }

      &:first-child {
        margin-top: 0;
      }
    }
  }

  .styles-container {
    padding: 0.5em 1em 0.5em 1em;
    //margin-top: 0.25em;
    //padding-right: 0.75em;
    //margin-right: -0.75em;

    .rotated-icon {
      transform: rotate(-90deg);
      transition: transform 0.3s ease-in-out;
    }
  }

  .flex-container {
    margin-top: 0.25em;
    padding: 0;
    display: flex;
    justify-content: space-between;
    align-items: center;

    span {
      font-size: 0.9em;
    }

    &:hover {
      .layer-controls {
        visibility: visible;
        opacity: 1;
        transition: opacity 0.25s, visibility 0.25s;
      }

      .level-indicator {
        display: none;
      }
    }

    .level-indicator {
      display: block;
      margin: 0;
      order: 2;
      width: 2.5em;
      text-align: center;
      height: 2em;
      padding: 0;
    }

    .layer-controls {
      display: flex;
      gap: 0.5em;
      width: 8em;
      justify-content: flex-end;
      visibility: hidden;
      opacity: 0;
      transition: opacity 0s, visibility 0s;

      button {
        width: 2em;
        height: 2em;
        box-shadow: none;
      }

      input {
        margin: 0;
        border-radius: 0;
        width: 2.5em;
        text-align: center;
        height: 2em;
        padding: 0;
      }

      .p-inputnumber-button {
        width: 2.5em;
        text-align: center;
        height: 2.4em;
        padding: 0;
      }

      .p-inputnumber-decrement-button {
        border-radius: var(--p-button-border-radius) 0 0 var(--p-button-border-radius);
      }

      .p-inputnumber-increment-button {
        border-radius: 0 var(--p-button-border-radius) var(--p-button-border-radius) 0;
      }
    }

    .map-controls {
      display: flex;
      gap: 0.5em;
      width: 4em;
      justify-content: flex-end;
      transition: opacity 0s, visibility 0s;

      button {
        width: 2em;
        height: 2em;
        box-shadow: none;
      }
    }

    .style-controls {
      justify-content: flex-end;
    }
  }

  .styles-import {
    justify-content: center;
    align-items: center;
    display: flex;
    padding-top: 0.5em;

    .p-fileupload {
      .p-fileupload-choose {
        padding: 0.5em 1em 0.5em 1em;
      }

      .p-button-label {
        box-shadow: none;
        min-width: 6.4em;
        font-size: 0.8em;
      }
    }
  }
}

.map-selection-dialog {
  .p-button {
    width: 100%;
    margin: 0.5em 0.5em 0.5em 0;
  }
}

.pref-dialog {
  margin: 0;

  .p-dialog-content {
    .p-button {
      margin: 0.5em 0.5em 0.5em 0;
      width: 8em;
    }
  }

  .button-container {
    width: 30em;
    display: flex;
    justify-content: space-between;
    align-items: center;
  }
}

.bttn-container {
  position: absolute;
  left: 0;
  bottom: 0;
  display: flex;
  flex-direction: row;
  z-index: 110;
}

.editor-dialog {
  .spinner {
    display: flex;
    justify-content: center;
    width: 100%;
    height: calc(100% - 4em);
    align-items: center;
  }

  .p-dialog {
    .p-dialog-content {
      padding: 0 1.5rem 1rem 1.5rem;
      max-height: calc(75vh + 3em);
    }
  }

  .editor-container {
    min-width: 46em;
    width: 100%;
    height: calc(100% - 4em);
    max-height: calc(75vh - 2em);
    margin: 0;
    overflow: auto;
    border: 1px solid silver;
    display: flex;
    flex-direction: row;
  }

  .cm-editor {
    width: 0;
    flex-grow: 1;
  }
}

.filter-panel {
  .p-overlaypanel-content {
    padding: 0.75em;
  }
}

.z-index-low {
  position: absolute;
  top: 4em;
  left: 0.5em;
  z-index: 149 !important;
}

.feature-search-controls {
  button {
    height: 2em;
    width: 2em;
    box-shadow: none;
  }

  padding: 0 0 0.5em 0;
  display: flex;
  gap: 0.5em;
  align-items: center;

  .progress-bar-container {
    width: 100%;

    .p-progressbar {
      height: 2em;
      width: 100%;
      font-size: 0.9em;

      .p-progressbar-value-animate {
        transition: none !important;
      }
    }
  }
}

.p-colorpicker {
  input {
    height: 1em;
    width: 1em;
    margin: 0;
  }
}

.trace-entries {
  font-size: 0.9em;

  .p-accordionheader {
    padding: 0.8em;
    font-size: 0.9em;
  }

  .p-accordioncontent-content {
    font-size: 0.9em;
  }
}

.coordinates-container {
  z-index: 100;
  position: absolute;
  bottom: 0.5em;
  left: 0;
  margin: 0 auto;
  width: 100%;
  display: flex;
  flex-direction: row;
  justify-content: center;
  align-items: center;

  .coordinates-panel {
    .coordinates-entries {
      display: flex;
      flex-direction: row;
      padding-bottom: 0;
      gap: 0.5em;
      overflow-y: auto;
      max-width: calc(100vw - 35em);
      align-items: center;

      & > .coordinates-entry:nth-child(1) {
        margin-left: 0.5em;
      }

      & > .coordinates-entry:last-child {
        margin-right: 0.5em;
      }

      .coord-span {
        font-size: math;
        text-align: right;
        font-family: monospace;
      }

      .name-span {
        cursor: pointer;
        text-decoration: underline dotted;
        text-wrap: nowrap;
      }
    }

    .coordinates-button {
      button {
        padding-left: 0;
        padding-right: 0;
        width: 2em;
        height: 2em;
        box-shadow: none;
        background: none;
        border: none;
        color: var(--text-color);
      }
    }

    .p-card {
      background: #ffffffdd;
      border-radius: var(--p-button-border-radius)
    }

    .p-card:hover {
      background: #ffffffff;
    }

    .p-card-body {
      padding: 0;
    }

    .p-card-content {
      padding: 0;
      display: flex;
      flex-direction: row;

      .p-multiselect {
        box-shadow: none;
        border: none;
      }

      .p-multiselect-label {
        display: none;
      }

      .p-multiselect {
        width: 2.25em;
        height: 2em;
      }
    }

    .coordinates-entry {
      display: flex;
      align-items: center;
      flex-direction: row;
      flex-wrap: nowrap;
      gap: 0.5em;
    }
  }
}

.results-listbox {
  li {
    padding: 0.5em 0.75em;
    font-size: 0.9em;
  }

  .p-scroller {
    height: calc(100vh - 23em) !important;
  }
}

#searchDiagnosticsPanel,
#searchTracesPanel {
  .section-heading {
    font-weight: 700;
  }

  ul {
    display: flex;
    flex-direction: column;
    padding: 0;

    li {
      display: flex;
      flex-direction: row;
      gap: 6px;
      padding: 6px;
      margin: 0;
      border-radius: 6px;
    }

    li:hover {
      background-color: var(--p-highlight-background);
      cursor: pointer;
    }

    /* Spans are styled as horizontally padded items, the last item getting stretched
       to the full dialog width.
     */

    li > span:last-child {
      flex: 1;
      text-align: right;
    }

    /* The first div gets stretched to fill the dialogs width. */

    li > div:first-child {
      flex: 1;
    }
  }
}

.ds-config-dialog {
  .p-dialog {
    width: 50vw;
    min-width: 25em;
    margin: 0;
  }

  .p-dialog-content {
    padding: 0 1em 1em 1em;
  }

  .p-dialog-header {
    padding: 1em 1em 0 1em;

    .p-dialog-title {
      font-size: large;
    }
  }
}

.ds-fieldset {
  .p-fieldset {
    margin-bottom: 0.5em;

    .p-fieldset-legend {
      padding: 0.5em;
      border: 1px solid #dee2e6;
      color: #343a40;
      background: #f8f9fa;
      font-weight: 700;
      border-radius: 6px;
      font-size: 1em;
    }

    .p-fieldset-content {
      padding: 0;
      font-size: 0.9em;

      formly-field {
        width: 100%;
      }

      .p-field {
        display: flex;
        gap: 1em;
        align-items: center;
        margin-bottom: 0.25em;

        label {
          width: 10em;
        }

        formly-field-primeng-input {
          width: 100%;
        }

        formly-field-primeng-select {
          width: 100%;
        }

        input {
          width: 100%;
        }
      }
    }
  }
}

.tilesource-options {
  display:flex;
  flex-direction: column;
  gap: 0.5em;

  .main-dropdown {
    width: 100%;
    display: flex;
    flex-direction: row;
    gap: 0.5em;

    p-dropdown {
      width: 100%;
    }

    .p-inputtext {
      width: 100%;
    }

    button {
      padding-left: 0;
      padding-right: 0;
      width: 2.85em;
      height: 2.85em;
      box-shadow: none;
    }
  }

  .p-dropdown {
    width: 100%;
  }
}

@media only screen and (max-width: 56em) {
  .help-button {
    width: 3em;
    height: 3em;

    .p-button {
      border-radius: 50%;
      padding: 0.8em 0;
    }
  }

  .pref-button {
    width: 3em;
    height: 3em;

    .p-button {
      border-radius: 50%;
      padding: 0.8em 0;
    }
  }

  .bttn-container {
    flex-direction: column-reverse;
  }

  .layers-button {
    position: absolute;
    top: 0;
    left: 0;
    width: 3em;

    .p-button {
      border-radius: 0;
      height: 3em;
    }
  }

  .search-wrapper {
    position: absolute;
    top: 0;
    left: 3em;
    min-width: 100%;
    min-height: 3.5em;
    max-width: 100%;
    max-height: calc(100vh - 5em);
    z-index: 150;

    .resizable-container {
      position: relative;
      min-width: 100%;
      min-height: 0;
      overflow: auto;
      max-width: 100%;
      max-height: calc(100vh - 11.5em);
      border-radius: 0;
      margin-left: -3em;
      resize: none;
    }

    .p-dialog {
      max-height: calc(100vh - 11.5em);
      border-radius: 0;
      position: absolute !important;

      .p-dialog-content:last-of-type {
        border-bottom-right-radius: 0;
        border-bottom-left-radius: 0;
      }

      .p-dialog-content:first-of-type {
        border-top-right-radius: 0;
        border-top-left-radius: 0;
      }
    }

    .search-input {
      width: calc(100vw - 3em);
      height: 3em;
      position: relative;
      top: 0;
      left: 0;

      textarea {
        width: 100%;
        height: 100%;
        border-radius: 0;
        border: none;
        padding-top: 1em;
      }

      textarea.single-line {
        width: 100% !important;
        height: 100%;
<<<<<<< HEAD
        padding-left: 2em;
=======
        padding-left: 1em;
>>>>>>> 1df5a22b
        border-radius: 0;
        border: none;
        white-space: nowrap;
        text-overflow: ellipsis;
        overflow: hidden;
      }
    }
  }

  .pref-dialog {
    .p-dialog {
      width: 100vw !important;
      height: 100vh !important;
      max-width: 100vw !important;
      max-height: 100vh !important;
      margin: 0;
    }

    .p-button {
      margin: 0.5em 0.5em 0.5em 0;
    }
  }

  .map-layer-dialog, .side-menu-dialog {
    .p-dialog {
      width: 100vw !important;
      height: calc(100vh - 3em) !important;
      max-width: 100vw !important;
      max-height: calc(100vh - 3em) !important;
      margin: 0;
      top: 3em;
      left: 0;
      border-radius: 0;
    }

    .p-dialog-header {
      padding: 1.5em 1.5em 0 1.5em;
    }

    .p-dialog-content {
      padding: 0.5em;
      border-radius: 0;
    }

    .tabs-container {
      overflow: auto;
      max-height: 100vh;
    }
  }

  .p-overlaypanel:after, .p-overlaypanel:before {
    left: unset !important;
    right: 1.25rem !important;
  }

  .inspect-panel {
    position: absolute;
    top: inherit;
    left: 0;
    bottom: 0;
    right: inherit;
    min-width: 100vw;
    width: 100vw;
    transform: rotate(180deg);
    z-index: 120;

    .resizable-container {
      min-width: 100vw;
      max-width: 100vw;
      max-height: calc(100vh - 3em);
      margin: 0;
      resize: none;
      overflow: auto;
      direction: ltr;


      .resize-handle {
        display: block;
        width: 100vw;
        height: 1.5em;
        background-color: var(--surface-b);
        text-align: center;

        i {
          font-size: 1em;
          font-weight: bolder;
          color: darkgrey;
          margin-top: 0.25em;
        }
      }
    }

    .p-accordionheader,
    .p-accordioncontent-content {
      transform: rotate(180deg) !important;
      border-radius: 0;
    }

    .p-accordionheader {
      .p-accordionheader-toggle-icon {
        transform: scaleY(-1);
      }
    }
  }

  .editor-dialog {
    .p-dialog {
      height: 100vh;
      width: 100vw;
    }

    .editor-container {
      width: 100%;
      max-height: calc(100% - 3em);
    }
  }
}

.safari {
  padding-bottom: 0.5em;
}<|MERGE_RESOLUTION|>--- conflicted
+++ resolved
@@ -1357,11 +1357,7 @@
       textarea.single-line {
         width: 100% !important;
         height: 100%;
-<<<<<<< HEAD
         padding-left: 2em;
-=======
-        padding-left: 1em;
->>>>>>> 1df5a22b
         border-radius: 0;
         border: none;
         white-space: nowrap;
