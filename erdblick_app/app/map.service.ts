--- conflicted
+++ resolved
@@ -215,16 +215,6 @@
             }
         });
 
-<<<<<<< HEAD
-        this.parameterService.parameters.subscribe(_ => {
-            if (this.parameterService.initialQueryParamsSet)
-                return;
-            for (let [mapId, mapInfo] of this.maps.getValue()) {
-                let isAnyLayerVisible = false;
-                for (let [layerId, layer] of mapInfo.layers) {
-                    [layer.visible, layer.level] = this.parameterService.mapLayerConfig(mapId, layerId, layer.level);
-                    if (layer.visible) {
-=======
         // Apply initial parameter configuration once maps are loaded and parameters are ready
         combineLatest([this.maps, this.parameterService.ready$]).pipe(
             filter(([maps, _]) => maps.size > 0 && this.parameterService.initialQueryParamsSet),
@@ -234,7 +224,6 @@
                 for (let [layerId, layer] of mapInfo.layers) {
                     [layer.visible, layer.level] = this.parameterService.mapLayerConfig(mapId, layerId, layer.level);
                     if (!isAnyLayerVisible && layer.type !== "SourceData" && layer.visible) {
->>>>>>> da77cba7
                         isAnyLayerVisible = true;
                     }
                 }
@@ -314,7 +303,7 @@
     private computeMapGroups(): Map<string, Array<MapInfoItem>> {
         const isInitLoad = this.mapGroups.getValue().size === 0;
         const hasExistingLayers = this.parameterService.p().layers.length > 0;
-        
+
         const groups = new Map<string, Array<MapInfoItem>>();
         const ungrouped: Array<MapInfoItem> = [];
         let firstGroup = "";
@@ -339,36 +328,36 @@
         } else if (!hasExistingLayers) {
             this.activateMapsByDefault(groups, ungrouped, firstGroup); // Starting from a clean state
         }
-        
+
         if (ungrouped.length > 0) {
             groups.set("ungrouped", ungrouped);
         }
-        
+
         return groups;
     }
 
     public processMapsUpdate() {
         const newGroups = this.computeMapGroups();
-        
+
         // Only emit if groups actually changed to prevent unnecessary updates
         const currentGroups = this.mapGroups.getValue();
         if (!this.mapGroupsEqual(currentGroups, newGroups)) {
             this.mapGroups.next(newGroups);
         }
     }
-    
+
     // Helper to compare map groups for equality
     private mapGroupsEqual(a: Map<string, Array<MapInfoItem>>, b: Map<string, Array<MapInfoItem>>): boolean {
         if (a.size !== b.size) {
             return false;
         }
-        
+
         for (const [key, valueA] of a) {
             const valueB = b.get(key);
             if (!valueB || valueA.length !== valueB.length) {
                 return false;
             }
-            
+
             for (let i = 0; i < valueA.length; i++) {
                 if (valueA[i].mapId !== valueB[i].mapId || valueA[i].visible !== valueB[i].visible) {
                     return false;
@@ -512,7 +501,7 @@
                 this.clearSelectionForLayer(mapId, layerId);
             }
             // Recalculate map visibility based on non-SourceData layers
-            mapItem.visible = Array.from(mapItem.layers.values()).some(layer => 
+            mapItem.visible = Array.from(mapItem.layers.values()).some(layer =>
                 layer.type !== "SourceData" && layer.visible
             );
         } else {
