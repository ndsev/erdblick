--- conflicted
+++ resolved
@@ -219,11 +219,7 @@
      * Set or re-set the picked feature.
      */
     private setPickedCesiumFeature(feature: any) {
-<<<<<<< HEAD
-        if (this.pickedFeature && this.cesiumFeaturesAreEqual(feature, this.pickedFeature))
-=======
-        if (this.cesiumFeaturesAreEqual(feature, this.pickedFeature)) {
->>>>>>> 81b0c45b
+        if (this.pickedFeature && this.cesiumFeaturesAreEqual(feature, this.pickedFeature)) {
             return;
         }
 
