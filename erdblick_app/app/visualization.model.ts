--- conflicted
+++ resolved
@@ -1,343 +1,3 @@
-<<<<<<< HEAD
-import {FeatureTile} from "./features.model";
-import {coreLib} from "./wasm";
-import {
-    Color,
-    Entity,
-    PrimitiveCollection,
-    Rectangle,
-    Viewer,
-    CallbackProperty,
-    HeightReference
-} from "./cesium";
-import {FeatureLayerStyle, TileFeatureLayer, HighlightMode} from "../../build/libs/core/erdblick-core";
-import {MergedPointVisualization, PointMergeService} from "./pointmerge.service";
-
-export interface LocateResolution {
-    tileId: string,
-    typeId: string,
-    featureId: Array<string|number>
-}
-
-export interface LocateResponse {
-    responses: Array<Array<LocateResolution>>
-}
-
-interface StyleWithIsDeleted extends FeatureLayerStyle {
-    isDeleted(): boolean;
-}
-
-/**
- * Ensure that low-detail representations are only rendered once
- * per map tile layer. Otherwise, they are rendered once per
- * (style sheet, tile layer) combination.
- */
-class TileBoxVisualization {
-    static visualizations: Map<bigint, TileBoxVisualization> = new Map<bigint, TileBoxVisualization>();
-
-    static get(tile: FeatureTile, featureCount: number, viewer: Viewer): TileBoxVisualization {
-        if (!TileBoxVisualization.visualizations.has(tile.tileId)) {
-            TileBoxVisualization.visualizations.set(
-                tile.tileId, new TileBoxVisualization(viewer, tile));
-        }
-        let result = this.visualizations.get(tile.tileId)!;
-        ++result.refCount;
-        result.featureCount += featureCount;
-        return result;
-    }
-
-    // Keep track of how many TileVisualizations are using this low-detail one.
-    // We can delete this instance, as soon as refCount is 0.
-    refCount: number = 0;
-    featureCount: number = 0;
-    private readonly entity: Entity;
-    private readonly id: bigint;
-
-    constructor(viewer: Viewer, tile: FeatureTile) {
-        let tileBox = coreLib.getTileBox(BigInt(tile.tileId));
-        this.entity = viewer.entities.add({
-            rectangle: {
-                coordinates: Rectangle.fromDegrees(...tileBox),
-                height: HeightReference.CLAMP_TO_GROUND,
-                material: Color.TRANSPARENT,
-                outlineWidth: 2,
-                outline: true,
-                outlineColor: new CallbackProperty((time, result) => {
-                    if (this.featureCount > 0) {
-                        return Color.YELLOW.withAlpha(0.7);
-                    } else {
-                        return Color.AQUA.withAlpha(0.3);
-                    }
-                }, false)
-            }
-        });
-        this.id = tile.tileId;
-    }
-
-    delete(viewer: Viewer, featureCount: number) {
-        --this.refCount;
-        this.featureCount -= featureCount;
-        if (this.refCount <= 0) {
-            viewer.entities.remove(this.entity);
-            TileBoxVisualization.visualizations.delete(this.id);
-        }
-    }
-}
-
-/** Bundle of a FeatureTile, a style, and a rendered Cesium visualization. */
-export class TileVisualization {
-    tile: FeatureTile;
-    isHighDetail: boolean;
-    showTileBorder: boolean = false;
-
-    private readonly style: StyleWithIsDeleted;
-    private readonly styleName: string;
-    private lowDetailVisu: TileBoxVisualization|null = null;
-    private primitiveCollection: PrimitiveCollection|null = null;
-    private hasHighDetailVisualization: boolean = false;
-    private hasTileBorder: boolean = false;
-    private renderingInProgress: boolean = false;
-    private readonly highlightMode: HighlightMode;
-    private readonly featureIdSubset: string[];
-    private deleted: boolean = false;
-    private readonly auxTileFun: (key: string)=>FeatureTile|null;
-    private readonly options: Record<string, boolean>;
-    private readonly pointMergeService: PointMergeService;
-
-    /**
-     * Create a tile visualization.
-     * @param tile The tile to visualize.
-     * @param pointMergeService Instance of the central PointMergeService, used to visualize merged point features.
-     * @param auxTileFun Callback which may be called to resolve external references
-     *  for relation visualization.
-     * @param style The style to use for visualization.
-     * @param highDetail The level of detail to use. Currently,
-     *  a low-detail representation is indicated by `false`, and
-     *  will result in a dot representation. A high-detail representation
-     *  based on the style can be triggered using `true`.
-     * @param highlightMode Controls whether the visualization will run rules that
-     *  have a specific highlight mode.
-     * @param featureIdSubset Subset of feature IDs for visualization. If not set,
-     *  all features in the tile will be visualized.
-     * @param boxGrid Sets a flag to wrap this tile visualization into a bounding box
-     * @param options Option values for option variables defined by the style sheet.
-     */
-    constructor(
-        tile: FeatureTile,
-        pointMergeService: PointMergeService,
-        auxTileFun: (key: string) => FeatureTile | null,
-        style: FeatureLayerStyle,
-        highDetail: boolean,
-        highlightMode: HighlightMode = coreLib.HighlightMode.NO_HIGHLIGHT,
-        featureIdSubset?: string[],
-        boxGrid?: boolean,
-        options?: Record<string, boolean>)
-    {
-        this.tile = tile;
-        this.style = style as StyleWithIsDeleted;
-        this.styleName = this.style.name();
-        this.isHighDetail = highDetail;
-        this.renderingInProgress = false;
-        this.highlightMode = highlightMode;
-        this.featureIdSubset = featureIdSubset || [];
-        this.deleted = false;
-        this.auxTileFun = auxTileFun;
-        this.showTileBorder = boxGrid === undefined ? false : boxGrid;
-        this.options = options || {};
-        this.pointMergeService = pointMergeService;
-    }
-
-    /**
-     * Actually create the visualization.
-     * @param viewer {Viewer} The viewer to add the rendered entity to.
-     * @return True if anything was rendered, false otherwise.
-     */
-    async render(viewer: Viewer) {
-        if (this.renderingInProgress || this.deleted)
-            return false;
-
-        // Remove any previous render-result, as a new one is generated.
-        this.destroy(viewer);
-        this.deleted = false;
-
-        // Do not continue if the style was deleted while we were waiting.
-        if (this.style.isDeleted()) {
-            return false;
-        }
-
-        // Create potential high-detail visualization.
-        this.renderingInProgress = true;
-        let returnValue = true;
-        if (this.isHighDetailAndNotEmpty()) {
-            returnValue = await this.tile.peekAsync(async (tileFeatureLayer: TileFeatureLayer) => {
-                let wasmVisualization = new coreLib.FeatureLayerVisualization(
-                    this.tile.mapTileKey,
-                    this.style,
-                    this.options,
-                    this.pointMergeService,
-                    this.highlightMode,
-                    this.featureIdSubset);
-
-                let startTime = performance.now();
-                wasmVisualization.addTileFeatureLayer(tileFeatureLayer);
-                try {
-                    wasmVisualization.run();
-                }
-                catch (e) {
-                    console.error(`Exception while rendering: ${e}`);
-                    return false;
-                }
-
-                // Try to resolve externally referenced auxiliary tiles.
-                let extRefs = {requests: wasmVisualization.externalReferences()};
-                if (extRefs.requests && extRefs.requests.length > 0) {
-                    let response = await fetch("/locate", {
-                        body: JSON.stringify(extRefs, (_, value) =>
-                            typeof value === 'bigint'
-                                ? Number(value)
-                                : value),
-                        method: "POST"
-                    }).catch((err)=>console.error(`Error during /locate call: ${err}`));
-                    if (!response) {
-                        return false;
-                    }
-
-                    let extRefsResolved = await response.json() as LocateResponse;
-                    if (this.style.isDeleted()) {
-                        // Do not continue if the style was deleted while we were waiting.
-                        return false;
-                    }
-
-                    // Resolve located external tile IDs to actual tiles.
-                    let seenTileIds = new Set<string>();
-                    let auxTiles = new Array<FeatureTile>();
-                    for (let resolutions of extRefsResolved.responses) {
-                        for (let resolution of resolutions) {
-                            if (!seenTileIds.has(resolution.tileId)) {
-                                let tile = this.auxTileFun(resolution.tileId);
-                                if (tile) {
-                                    auxTiles.push(tile);
-                                }
-                                seenTileIds.add(resolution.tileId);
-                            }
-                        }
-                    }
-
-                    // Now we can actually parse the auxiliary layers,
-                    // add them to the visualization, and let it process them.
-                    await FeatureTile.peekMany(auxTiles, async (tileFeatureLayers: Array<TileFeatureLayer>) => {
-                        for (let auxTile of tileFeatureLayers)
-                            wasmVisualization.addTileFeatureLayer(auxTile);
-
-                        try {
-                            wasmVisualization.processResolvedExternalReferences(extRefsResolved.responses);
-                        }
-                        catch (e) {
-                            console.error(`Exception while rendering: ${e}`);
-                        }
-                    });
-                }
-
-                if (!this.deleted) {
-                    this.primitiveCollection = wasmVisualization.primitiveCollection();
-                    for (const [mapLayerStyleRuleId, mergedPointVisualizations] of Object.entries(wasmVisualization.mergedPointFeatures())) {
-                        for (let finishedCornerTile of this.pointMergeService.insert(mergedPointVisualizations as MergedPointVisualization[], this.tile.tileId, mapLayerStyleRuleId)) {
-                            finishedCornerTile.render(viewer);
-                        }
-                    }
-                }
-                wasmVisualization.delete();
-                let endTime = performance.now();
-
-                // Add the render time for this style sheet as a statistic to the tile.
-                let timingListKey = `render-time-${this.styleName.toLowerCase()}-${["normal", "hover", "selection"][this.highlightMode.value]}-ms`;
-                let timingList = this.tile.stats.get(timingListKey);
-                if (!timingList) {
-                    timingList = [];
-                    this.tile.stats.set(timingListKey, timingList);
-                }
-                timingList.push(endTime - startTime);
-                return true;
-            });
-            if (this.primitiveCollection) {
-                viewer.scene.primitives.add(this.primitiveCollection);
-            }
-            this.hasHighDetailVisualization = true;
-        }
-
-        if (this.showTileBorder) {
-            // Else: Low-detail bounding box representation
-            this.lowDetailVisu = TileBoxVisualization.get(this.tile, this.tile.numFeatures, viewer);
-            this.hasTileBorder = true;
-        }
-
-        this.renderingInProgress = false;
-        if (this.deleted)
-            this.destroy(viewer);
-        return returnValue;
-    }
-
-    /**
-     * Destroy any current visualization.
-     * @param viewer {Viewer} The viewer to remove the rendered entity from.
-     */
-    destroy(viewer: Viewer) {
-        this.deleted = true;
-        if (this.renderingInProgress) {
-            return;
-        }
-
-        // Remove point-merge contributions that were made by this map-layer+style visualization combo.
-        let removedCornerTiles = this.pointMergeService.remove(
-            this.tile.tileId,
-            this.mapLayerStyleId());
-        for (let removedCornerTile of removedCornerTiles) {
-            removedCornerTile.remove(viewer);
-        }
-
-        if (this.primitiveCollection) {
-            viewer.scene.primitives.remove(this.primitiveCollection);
-            if (!this.primitiveCollection.isDestroyed())
-                this.primitiveCollection.destroy();
-            this.primitiveCollection = null;
-        }
-        if (this.lowDetailVisu) {
-            this.lowDetailVisu.delete(viewer, this.tile.numFeatures);
-            this.lowDetailVisu = null;
-        }
-        this.hasHighDetailVisualization = false;
-        this.hasTileBorder = false;
-    }
-
-    /**
-     * Check if the visualization is high-detail, and the
-     * underlying data is not empty.
-     */
-    private isHighDetailAndNotEmpty() {
-        return this.isHighDetail && (this.tile.numFeatures > 0 || this.tile.preventCulling);
-    }
-
-    /**
-     * Check if this visualization needs re-rendering, based on
-     * whether the isHighDetail flag changed.
-     */
-    isDirty() {
-        return (
-            this.isHighDetailAndNotEmpty() != this.hasHighDetailVisualization ||
-            this.showTileBorder != this.hasTileBorder
-        );
-    }
-
-    /**
-     * Combination of map name, layer name, style name and highlight mode which
-     * (in combination with the tile id) uniquely identifies that rendered contents
-     * if this TileVisualization as expected by the surrounding MergedPointsTiles.
-     */
-    private mapLayerStyleId() {
-        return `${this.tile.mapName}:${this.tile.layerName}:${this.styleName}:${this.highlightMode.value}`;
-    }
-}
-=======
 import {FeatureTile} from "./features.model";
 import {coreLib} from "./wasm";
 import {
@@ -519,6 +179,8 @@
                     this.pointMergeService,
                     this.highlightMode,
                     this.featureIdSubset);
+
+                let startTime = performance.now();
                 wasmVisualization.addTileFeatureLayer(tileFeatureLayer);
                 try {
                     wasmVisualization.run();
@@ -578,7 +240,6 @@
                     });
                 }
 
-
                 if (!this.deleted) {
                     this.primitiveCollection = wasmVisualization.primitiveCollection();
                     for (const [mapLayerStyleRuleId, mergedPointVisualizations] of Object.entries(wasmVisualization.mergedPointFeatures())) {
@@ -588,6 +249,16 @@
                     }
                 }
                 wasmVisualization.delete();
+                let endTime = performance.now();
+
+                // Add the render time for this style sheet as a statistic to the tile.
+                let timingListKey = `render-time-${this.styleName.toLowerCase()}-${["normal", "hover", "selection"][this.highlightMode.value]}-ms`;
+                let timingList = this.tile.stats.get(timingListKey);
+                if (!timingList) {
+                    timingList = [];
+                    this.tile.stats.set(timingListKey, timingList);
+                }
+                timingList.push(endTime - startTime);
                 return true;
             });
             if (this.primitiveCollection) {
@@ -654,9 +325,8 @@
      */
     isDirty() {
         return (
-            (this.isHighDetailAndNotEmpty() && !this.hasHighDetailVisualization) ||
-            (!this.isHighDetailAndNotEmpty() && !this.hasTileBorder) ||
-            (this.showTileBorder != this.hasTileBorder)
+            this.isHighDetailAndNotEmpty() != this.hasHighDetailVisualization ||
+            this.showTileBorder != this.hasTileBorder
         );
     }
 
@@ -668,5 +338,4 @@
     private mapLayerStyleId() {
         return `${this.tile.mapName}:${this.tile.layerName}:${this.styleName}:${this.highlightMode.value}`;
     }
-}
->>>>>>> 2cace909
+}