--- conflicted
+++ resolved
@@ -72,13 +72,10 @@
 import {FormlyPrimeNGModule} from "@ngx-formly/primeng";
 import {DataSourcesService} from "./datasources.service";
 import {ProgressSpinnerModule} from "primeng/progressspinner";
-<<<<<<< HEAD
 import {StatsDialogComponent} from "./stats.component";
-=======
 import {SourceDataLayerSelectionDialogComponent} from "./sourcedataselection.dialog.component";
 import {ContextMenuModule} from "primeng/contextmenu";
 import {RightClickMenuService} from "./rightclickmenu.service";
->>>>>>> 2cace909
 
 export function initializeServices(styleService: StyleService, mapService: MapService, coordService: CoordinatesService) {
     return async () => {
@@ -154,11 +151,8 @@
         MultiSchemaTypeComponent,
         HighlightSearch,
         TreeTableFilterPatchDirective,
-<<<<<<< HEAD
-        StatsDialogComponent
-=======
+        StatsDialogComponent,
         SourceDataLayerSelectionDialogComponent
->>>>>>> 2cace909
     ],
     bootstrap: [
         AppComponent
