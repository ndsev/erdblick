--- conflicted
+++ resolved
@@ -29,11 +29,6 @@
                 {{ distributionVersions[0].name }}&nbsp;{{ distributionVersions[0].tag }}
             </span>
         </div>
-<<<<<<< HEAD
-        <div *ngIf="copyright.length" id="copyright-info" (click)="openLegalInfo()">
-            {{ copyright }}
-        </div>
-=======
         <p-dialog header="Distribution Version Information" [(visible)]="distributionVersionsDialogVisible" 
                   [modal]="false" [style]="{'min-height': '10em', 'min-width': '20em'}">
             <div class="dialog-content">
@@ -55,7 +50,6 @@
             <p-button type="button" label="Close" icon="pi pi-times" (click)="distributionVersionsDialogVisible = false">
             </p-button>
         </p-dialog>
->>>>>>> da77cba7
         <router-outlet></router-outlet>
     `,
     styles: [`
