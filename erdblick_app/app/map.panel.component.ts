import {Component, ViewChild} from "@angular/core";
import {InfoMessageService} from "./info.service";
import {CoverageRectItem, MapInfoItem, MapService} from "./map.service";
import {ErdblickStyle, StyleService} from "./style.service";
import {ParametersService} from "./parameters.service";
import {FileUpload} from "primeng/fileupload";
import {Subscription} from "rxjs";
import {Dialog} from "primeng/dialog";
import {KeyValue} from "@angular/common";
import {coreLib} from "./wasm";
import {SidePanelService, SidePanelState} from "./sidepanel.service";
import {MenuItem} from "primeng/api";
import {Menu} from "primeng/menu";
import {KeyboardService} from "./keyboard.service";
import {EditorService} from "./editor.service";
import {DataSourcesService} from "./datasources.service";
import {InspectionService} from "./inspection.service";


@Component({
    selector: 'map-panel',
    template: `
        <p-dialog #mapLayerDialog class="map-layer-dialog" header="" [(visible)]="layerDialogVisible"
                  [position]="'topleft'" [draggable]="false" [resizable]="false">
            <p-fieldset class="map-tab" legend="Maps and Layers">
                <div class="osm-controls">
                    <p-button onEnterClick (click)="openDatasources()" class="osm-button"
                              icon="pi pi-server" label="" pTooltip="Open datasources configuration"
                              tooltipPosition="bottom" tabindex="0">
                    </p-button>
                    <p-divider layout="vertical" styleClass="hidden md:flex"></p-divider>
                    <span style="font-size: 0.9em">OSM Overlay:</span>
                    <p-button onEnterClick (click)="toggleOSMOverlay()" class="osm-button"
                              icon="{{osmEnabled ? 'pi pi-eye' : 'pi pi-eye-slash'}}"
                              label="" pTooltip="Toggle OSM overlay" tooltipPosition="bottom" tabindex="0">
                    </p-button>
                    <div *ngIf="osmEnabled" style="display: inline-block">
                        <input type="text" pInputText [(ngModel)]="osmOpacityString"
                               (input)="onOsmOpacityInput($event)"
                               (keydown.enter)="updateOSMOverlay()"
                               (blur)="updateOSMOverlay()"
                               class="w-full slider-input" tabindex="0"/>
                        <p-slider [(ngModel)]="osmOpacityValue" (ngModelChange)="updateOSMOverlay()"
                                  class="w-full" tabindex="-1">
                        </p-slider>
                    </div>
                </div>
                <p-divider></p-divider>

                <ng-container *ngIf=" mapService.mapGroups | async as mapGroups">
                    <div *ngIf="!mapGroups.size" style="margin-top: 0.75em">
                        No maps loaded.
                    </div>
                    <div *ngIf="mapGroups.size" class="maps-container">
                        <p-accordion *ngIf="mapGroups.size > 1 || !mapGroups.has('ungrouped')" [multiple]="true"
                                     styleClass="maps-accordion">
                            <ng-container *ngFor="let group of mapGroups | keyvalue: unordered; let i = index">
                                <p-accordion-panel *ngIf="group.key != 'ungrouped'" [value]="i">
                                    <p-accordion-header>
                                        <div style="cursor: pointer; display: inline-block"
                                             (click)="$event.stopPropagation(); toggleGroup(group.key)">
                                        <span>
                                            <p-checkbox [ngModel]="mapGroupsVisibility.get(group.key)![0]"
                                                        (click)="$event.stopPropagation()"
                                                        (ngModelChange)="toggleGroup(group.key)"
                                                        [binary]="true"
                                                        [inputId]="group.key"
                                                        [name]="group.key" tabindex="0"/>
                                            <label [for]="group.key" style="margin-left: 0.5em; cursor: pointer">
                                                {{ group.key }}
                                            </label>
                                        </span>
                                        </div>
                                    </p-accordion-header>
                                    <p-accordion-content>
                                        <div *ngFor="let mapItem of group.value" class="map-container">
                                            <p-menu #metadataMenu [model]="metadataMenusEntries.get(mapItem.mapId)"
                                                    [popup]="true" appendTo="body"/>
                                            <div class="flex-container">
                                                <div style="cursor: pointer; display: inline-block"
                                                     (click)="mapItem.visible = !mapItem.visible; toggleMap(mapItem.mapId)">
                                                <span>
                                                    <p-checkbox [(ngModel)]="mapItem.visible"
                                                                (click)="$event.stopPropagation()"
                                                                (ngModelChange)="toggleMap(mapItem.mapId)"
                                                                [binary]="true"
                                                                [inputId]="mapItem.mapId"
                                                                [name]="mapItem.mapId" tabindex="0"/>
                                                    <label [for]="mapItem.mapId"
                                                           style="margin-left: 0.5em; cursor: pointer">
                                                        {{ removePrefix(mapItem.mapId) }}
                                                    </label>
                                                </span>
                                                </div>
                                                <div class="map-controls">
                                                    <p-button onEnterClick (click)="metadataMenu.toggle($event)" label="" 
                                                              [pTooltip]="!metadataMenusEntries.get(mapItem.mapId)?.length ? 'No metadata available' : 'Request service metadata'"
                                                              tooltipPosition="bottom"
                                                              [style]="{'padding-left': '0', 'padding-right': '0'}" tabindex="0"
                                                              [disabled]="!metadataMenusEntries.get(mapItem.mapId)?.length">
                                                        <span class="material-icons" style="font-size: 1.2em; margin: 0 auto;">
                                                            data_object
                                                        </span>
                                                    </p-button>
                                                </div>
                                            </div>
                                            <div *ngFor="let mapLayer of mapItem.layers | keyvalue: unordered">
                                                <div *ngIf="mapLayer.value.type != 'SourceData'" class="flex-container">
                                                    <div class="font-bold white-space-nowrap"
                                                         style="margin-left: 0.5em; display: flex; align-items: center;">
                                                    <span onEnterClick class="material-icons"
                                                          style="font-size: 1.5em; cursor: pointer"
                                                          tabindex="0"
                                                          (click)="showLayersToggleMenu($event, mapItem.mapId, mapLayer.key)">
                                                        more_vert
                                                    </span>
                                                        <div style="cursor: pointer; display: inline-block"
                                                             (click)="mapLayer.value.visible = !mapLayer.value.visible; toggleLayer(mapItem.mapId, mapLayer.key)">
                                                        <span>
                                                            <p-checkbox [(ngModel)]="mapLayer.value.visible"
                                                                        (click)="$event.stopPropagation()"
                                                                        (ngModelChange)="toggleLayer(mapItem.mapId, mapLayer.key)"
                                                                        [binary]="true"
                                                                        [inputId]="mapLayer.key"
                                                                        [name]="mapLayer.key" tabindex="0"/>
                                                            <label [for]="mapLayer.key"
                                                                   style="margin-left: 0.5em; cursor: pointer">{{ mapLayer.key }}</label>
                                                        </span>
                                                        </div>
                                                    </div>
                                                    <div class="layer-controls">
                                                        <p-button onEnterClick
                                                                  (click)="toggleTileBorders(mapItem.mapId, mapLayer.key)"
                                                                  label="" pTooltip="Toggle tile borders"
                                                                  tooltipPosition="bottom"
                                                                  [style]="{'padding-left': '0', 'padding-right': '0'}"
                                                                  tabindex="0">
                                                    <span class="material-icons"
                                                          style="font-size: 1.2em; margin: 0 auto;">
                                                        {{ mapLayer.value.tileBorders ? 'select_all' : 'deselect' }}
                                                    </span>
                                                        </p-button>
                                                        <p-button onEnterClick *ngIf="mapLayer.value.coverage.length"
                                                                  (click)="focus(mapLayer.value.coverage[0], $event)"
                                                                  label="" pTooltip="Focus on layer"
                                                                  tooltipPosition="bottom"
                                                                  [style]="{'padding-left': '0', 'padding-right': '0'}"
                                                                  tabindex="0">
                                                            <span class="material-icons"
                                                                  style="font-size: 1.2em; margin: 0 auto;">loupe</span>
                                                        </p-button>
                                                        <p-inputNumber [(ngModel)]="mapLayer.value.level"
                                                                       (ngModelChange)="onLayerLevelChanged($event, mapItem.mapId, mapLayer.key)"
                                                                       [showButtons]="true" [min]="0" [max]="15"
                                                                       buttonLayout="horizontal"
                                                                       spinnerMode="horizontal" inputId="horizontal"
                                                                       decrementButtonClass="p-button-secondary"
                                                                       incrementButtonClass="p-button-secondary"
                                                                       incrementButtonIcon="pi pi-plus"
                                                                       decrementButtonIcon="pi pi-minus"
                                                                       pTooltip="Change zoom level"
                                                                       tooltipPosition="bottom" tabindex="0">
                                                        </p-inputNumber>
                                                    </div>
                                                    <input class="level-indicator" type="text" pInputText
                                                           [disabled]="true"
                                                           [(ngModel)]="mapLayer.value.level"/>
                                                </div>
                                            </div>
                                        </div>
                                    </p-accordion-content>
                                </p-accordion-panel>
                            </ng-container>
                        </p-accordion>
                        <ng-container *ngIf="mapGroups.has('ungrouped')">
                            <div *ngFor="let mapItem of mapGroups.get('ungrouped')" class="map-container">
                                <p-menu #metadataMenu [model]="metadataMenusEntries.get(mapItem.mapId)" [popup]="true"
                                        appendTo="body"/>
                                <div class="flex-container">
                                    <div style="cursor: pointer; display: inline-block"
                                         (click)="mapItem.visible = !mapItem.visible; toggleMap(mapItem.mapId)">
                                    <span>
                                        <p-checkbox [(ngModel)]="mapItem.visible"
                                                    (click)="$event.stopPropagation()"
                                                    (ngModelChange)="toggleMap(mapItem.mapId)"
                                                    [binary]="true"
                                                    [inputId]="mapItem.mapId"
                                                    [name]="mapItem.mapId" tabindex="0"/>
                                        <label [for]="mapItem.mapId"
                                               style="margin-left: 0.5em; cursor: pointer">{{ mapItem.mapId }}</label>
                                    </span>
                                    </div>
                                    <div class="map-controls">
                                        <p-button onEnterClick (click)="metadataMenu.toggle($event)" label=""
                                                  [pTooltip]="!metadataMenusEntries.get(mapItem.mapId)?.length ? 'No metadata available' : 'Request service metadata'"
                                                  tooltipPosition="bottom"
                                                  [style]="{'padding-left': '0', 'padding-right': '0'}" tabindex="0"
                                                  [disabled]="!metadataMenusEntries.get(mapItem.mapId)?.length">
                                        <span class="material-icons" style="font-size: 1.2em; margin: 0 auto;">
                                            data_object
                                        </span>
                                        </p-button>
                                    </div>
                                </div>
                                <div *ngFor="let mapLayer of mapItem.layers | keyvalue: unordered">
                                    <div *ngIf="mapLayer.value.type != 'SourceData'" class="flex-container">
                                        <div class="font-bold white-space-nowrap"
                                             style="margin-left: 0.5em; display: flex; align-items: center;">
                                    <span onEnterClick class="material-icons" style="font-size: 1.5em; cursor: pointer"
                                          tabindex="0"
                                          (click)="showLayersToggleMenu($event, mapItem.mapId, mapLayer.key)">more_vert</span>
                                            <div style="cursor: pointer; display: inline-block"
                                                 (click)="mapLayer.value.visible = !mapLayer.value.visible; toggleLayer(mapItem.mapId, mapLayer.key)">
                                        <span>
                                            <p-checkbox [(ngModel)]="mapLayer.value.visible"
                                                        (click)="$event.stopPropagation()"
                                                        (ngModelChange)="toggleLayer(mapItem.mapId, mapLayer.key)"
                                                        [binary]="true"
                                                        [inputId]="mapLayer.key"
                                                        [name]="mapLayer.key" tabindex="0"/>
                                            <label [for]="mapLayer.key"
                                                   style="margin-left: 0.5em; cursor: pointer">{{ mapLayer.key }}</label>
                                        </span>
                                            </div>
                                        </div>
                                        <div class="layer-controls">
                                            <p-button onEnterClick
                                                      (click)="toggleTileBorders(mapItem.mapId, mapLayer.key)"
                                                      label="" pTooltip="Toggle tile borders" tooltipPosition="bottom"
                                                      [style]="{'padding-left': '0', 'padding-right': '0'}"
                                                      tabindex="0">
                                        <span class="material-icons"
                                              style="font-size: 1.2em; margin: 0 auto;">
                                            {{ mapLayer.value.tileBorders ? 'select_all' : 'deselect' }}
                                        </span>
                                            </p-button>
                                            <p-button onEnterClick *ngIf="mapLayer.value.coverage.length"
                                                      (click)="focus(mapLayer.value.coverage[0], $event)"
                                                      label="" pTooltip="Focus on layer" tooltipPosition="bottom"
                                                      [style]="{'padding-left': '0', 'padding-right': '0'}"
                                                      tabindex="0">
                                                <span class="material-icons" style="font-size: 1.2em; margin: 0 auto;">loupe</span>
                                            </p-button>
                                            <p-inputNumber [(ngModel)]="mapLayer.value.level"
                                                           (ngModelChange)="onLayerLevelChanged($event, mapItem.mapId, mapLayer.key)"
                                                           [showButtons]="true" [min]="0" [max]="15"
                                                           buttonLayout="horizontal" spinnerMode="horizontal"
                                                           inputId="horizontal"
                                                           decrementButtonClass="p-button-secondary"
                                                           incrementButtonClass="p-button-secondary"
                                                           incrementButtonIcon="pi pi-plus"
                                                           decrementButtonIcon="pi pi-minus"
                                                           pTooltip="Change zoom level" tooltipPosition="bottom"
                                                           tabindex="0">
                                            </p-inputNumber>
                                        </div>
                                        <input class="level-indicator" type="text" pInputText [disabled]="true"
                                               [(ngModel)]="mapLayer.value.level"/>
                                    </div>
                                </div>
                            </div>
                        </ng-container>
                    </div>
                </ng-container>
            </p-fieldset>
            <p-fieldset class="map-tab" legend="Styles">
                <div *ngIf="!styleService.builtinStylesCount && !styleService.importedStylesCount">
                    No styles loaded.
                </div>
                <div class="styles-container">
                    <div *ngFor="let style of styleService.styles | keyvalue: unordered">
                        <div class="flex-container">
                            <div class="font-bold white-space-nowrap"
                                 style="margin-left: 0.5em; display: flex; align-items: center;">
                                <span onEnterClick *ngIf="style.value.options.length" class="material-icons"
                                      [ngClass]="{'rotated-icon': !style.value.params.showOptions || !style.value.params.visible, 
                                                  'disabled': !style.value.params.visible}"
                                      style="font-size: 1.5em; margin-left: -0.75em; margin-right: -0.25em; cursor: pointer"
                                      (click)="expandStyle(style.key)" tabindex="0">
                                    expand_more
                                </span>
                                <span onEnterClick class="material-icons"
                                      style="font-size: 1.5em; cursor: pointer"
                                      (click)="showStylesToggleMenu($event, style.key)" tabindex="0">
                                    more_vert
                                </span>
                                <div onEnterClick style="cursor: pointer; display: inline-block"
                                     (click)="style.value.params.visible = !style.value.params.visible; applyStyleConfig(style.value)"
                                     tabindex="0">
                                    <span>
                                        <p-checkbox [(ngModel)]="style.value.params.visible"
                                                    (click)="$event.stopPropagation()"
                                                    (ngModelChange)="applyStyleConfig(style.value)"
                                                    [binary]="true"
                                                    [inputId]="style.key"
                                                    [name]="style.key"/>
                                        <label [for]="style.key"
                                               style="margin-left: 0.5em; cursor: pointer">{{ style.key }}</label>
                                    </span>
                                </div>
                            </div>
                            <div class="layer-controls style-controls">
                                <p-button onEnterClick *ngIf="style.value.imported" (click)="removeStyle(style.key)"
                                          icon="pi pi-trash"
                                          label="" pTooltip="Remove style"
                                          tooltipPosition="bottom" tabindex="0">
                                </p-button>
                                <p-button onEnterClick *ngIf="!style.value.imported" (click)="resetStyle(style.key)"
                                          icon="pi pi-refresh"
                                          label="" pTooltip="Reload style from disk"
                                          tooltipPosition="bottom" tabindex="0">
                                </p-button>
                                <p-button onEnterClick (click)="showStyleEditor(style.key)"
                                          icon="pi pi-file-edit"
                                          label="" pTooltip="Edit style"
                                          tooltipPosition="bottom" tabindex="0">
                                </p-button>
                            </div>
                        </div>
                        <div *ngIf="style.value.options.length && style.value.params.showOptions && style.value.params.visible">
                            <div *ngFor="let option of style.value.options"
                                 style="margin-left: 2.25em; align-items: center; font-size: 0.9em; margin-top: 0.25em">
                                <span onEnterClick class="material-icons"
                                      style="font-size: 1.5em; cursor: pointer"
                                      (click)="showOptionsToggleMenu($event, style.value, option.id)" tabindex="0">
                                    more_vert
                                </span>
                                <div style="font-style: oblique; cursor: pointer; display: inline-block"
                                     (click)="style.value.params.options[option.id] = !style.value.params.options[option.id]; applyStyleConfig(style.value)"
                                     tabindex="0">
                                    <span style="font-style: oblique">
                                        <p-checkbox [(ngModel)]="style.value.params.options[option.id]"
                                                    (ngModelChange)="applyStyleConfig(style.value)"
                                                    [binary]="true"
                                                    [inputId]="'option_' + style.key + '_' + option.id"
                                                    [name]="option.id"/>
                                        <label [for]="style.key + option.id"
                                               style="margin-left: 0.5em; cursor: pointer">{{ option.label }}</label>
                                    </span>
                                </div>
                            </div>
                        </div>
                    </div>
                </div>
                <div *ngIf="styleService.erroredStyleIds.size" class="styles-container">
                    <div *ngFor="let message of styleService.erroredStyleIds | keyvalue: unordered"
                         class="flex-container">
                        <span class="font-bold white-space-nowrap" style="margin-left: 0.5em; color: red">
                            {{ message.key }}: {{ message.value }} (see console)
                        </span>
                    </div>
                </div>
                <div class="styles-container">
                    <div class="styles-import">
                        <p-fileupload #styleUploader onEnterClick mode="basic" name="demo[]" chooseIcon="pi pi-upload"
                                      accept=".yaml" maxFileSize="1048576" fileLimit="1" multiple="false"
                                      customUpload="true" (uploadHandler)="importStyle($event)" [auto]="true"
                                      class="import-dialog" pTooltip="Import style" tooltipPosition="bottom"
                                      chooseLabel="Import Style" tabindex="0"/>
                    </div>
                </div>
            </p-fieldset>
        </p-dialog>
        <p-menu #menu [model]="toggleMenuItems" [popup]="true" [baseZIndex]="1000"
                [style]="{'font-size': '0.9em'}"></p-menu>
        <p-button onEnterClick (click)="showLayerDialog()" label="" class="layers-button" tooltipPosition="right"
                  pTooltip="{{layerDialogVisible ? 'Hide map layers' : 'Show map layers'}}"
                  icon="{{layerDialogVisible ? 'pi pi-times' : 'pi pi-images'}}" tabindex="0">
        </p-button>
        <p-dialog header="Style Editor" [(visible)]="editorService.styleEditorVisible" [modal]="false" #editorDialog
                  class="editor-dialog">
            <editor></editor>
            <div style="margin: 0.5em 0; display: flex; flex-direction: row; align-content: center; justify-content: space-between;">
                <div style="display: flex; flex-direction: row; align-content: center; gap: 0.5em;">
                    <p-button (click)="applyEditedStyle()" label="Apply" icon="pi pi-check"
                              [disabled]="!sourceWasModified"></p-button>
                    <p-button (click)="closeEditorDialog($event)"
                              [label]='this.sourceWasModified ? "Discard" : "Cancel"'
                              icon="pi pi-times"></p-button>
                    <div style="display: flex; flex-direction: column; align-content: center; justify-content: center; color: silver; width: 18em; font-size: 1em;">
                        <div>Press <span style="color: grey">Ctrl-S/Cmd-S</span> to save changes</div>
                        <div>Press <span style="color: grey">Esc</span> to quit without saving</div>
                    </div>
                </div>
                <div style="display: flex; flex-direction: row; align-content: center; gap: 0.5em;">
                    <p-button (click)="exportStyle(styleService.selectedStyleIdForEditing)"
                              [disabled]="sourceWasModified" label="Export" icon="pi pi-file-export"
                              [style]="{margin: '0 0.5em'}">
                    </p-button>
                    <p-button (click)="openStyleHelp()" label="Help" icon="pi pi-book"></p-button>
                </div>
            </div>
        </p-dialog>
        <p-dialog header="Warning!" [(visible)]="warningDialogVisible" [modal]="true" #warningDialog>
            <p>You have already edited the style data. Do you really want to discard the changes?</p>
            <div style="margin: 0.5em 0; display: flex; flex-direction: row; align-content: center; gap: 0.5em;">
                <p-button (click)="discardStyleEdits()" label="Yes"></p-button>
                <p-button (click)="warningDialog.close($event)" label="No"></p-button>
            </div>
        </p-dialog>
        <datasources></datasources>
    `,
    styles: [`
        .disabled {
            pointer-events: none;
            opacity: 0.5;
        }
    `],
    standalone: false
})
export class MapPanelComponent {
    layerDialogVisible: boolean = false;
    warningDialogVisible: boolean = false;
    editedStyleSourceSubscription: Subscription = new Subscription();
    savedStyleSourceSubscription: Subscription = new Subscription();
    sourceWasModified: boolean = false;

    osmEnabled: boolean = true;
    osmOpacityValue: number = 30;

    @ViewChild('menu') toggleMenu!: Menu;
    toggleMenuItems: MenuItem[] | undefined;

    @ViewChild('styleUploader') styleUploader: FileUpload | undefined;
    @ViewChild('editorDialog') editorDialog: Dialog | undefined;
    @ViewChild('mapLayerDialog') mapLayerDialog: Dialog | undefined;

    mapGroupsVisibility: Map<string, [boolean, boolean]> = new Map<string, [boolean, boolean]>();
    metadataMenusEntries: Map<string, {label: string, command: () => void }[]> = new Map();

    constructor(public mapService: MapService,
                private messageService: InfoMessageService,
                public styleService: StyleService,
                public parameterService: ParametersService,
                public keyboardService: KeyboardService,
                public editorService: EditorService,
                public dsService: DataSourcesService,
                private inspectionService: InspectionService,
                private sidePanelService: SidePanelService) {
        this.keyboardService.registerShortcut('m', this.showLayerDialog.bind(this), true);

        this.parameterService.parameters.subscribe(parameters => {
            this.osmEnabled = parameters.osm;
            this.osmOpacityValue = parameters.osmOpacity;
        });
<<<<<<< HEAD
        // TODO: Use parameter service to store the state of the groups
        // NOTE: Group expansion/collapse state should be persisted via parameter service
        // to maintain user's preferred view state across sessions.
=======
        // TODO: Use parameter service to store the state of the groups?
>>>>>>> da77cba7
        this.mapService.mapGroups.subscribe(mapGroups => {
            for (const [groupId, mapItems] of mapGroups.entries()) {
                if (groupId !== "ungrouped") {
                    const groupVisibility = mapItems.some(mapItem => mapItem.visible);
                    const mapsVisibility = mapItems.every(mapItem => mapItem.visible);
                    this.mapGroupsVisibility.set(groupId, [groupVisibility, mapsVisibility]);
                }
                mapItems.forEach(mapItem => this.metadataMenusEntries.set(
                    mapItem.mapId,
                    this.inspectionService.findLayersForMapId(mapItem.mapId, true)
                        .map(layer => {
                            return {
                                label: layer.name,
                                command: () =>
                                    this.inspectionService.loadSourceDataInspectionForService(mapItem.mapId, layer.id)
                            }
                    })
                ));
                
                // If all layers were pruned (complete maps config change), reinitialize default maps
                if (this.parameterService.pruneMapLayerConfig(mapItems)) {
                    this.mapService.processMapsUpdate();
                }
            }
        });
        this.sidePanelService.observable().subscribe(activePanel => {
            if (activePanel != SidePanelState.MAPS) {
                this.layerDialogVisible = false;
            }
        });
        this.editorService.editedSaveTriggered.subscribe(_ => this.applyEditedStyle());
    }

    get osmOpacityString(): string {
        return 'Opacity: ' + this.osmOpacityValue;
    }

    set osmOpacityString(value: string) {
        const match = value.match(/(\d+(?:\.\d+)?)/);
        if (match) {
            const numValue = parseFloat(match[1]);
            if (!isNaN(numValue) && numValue >= 0 && numValue <= 100) {
                this.osmOpacityValue = numValue;
            }
        }
    }

    onOsmOpacityInput(event: any) {
        const inputElement = event.target as HTMLInputElement;
        const value = inputElement.value;
        
        // Extract only numerical characters and decimal points
        const numericalOnly = value.replace(/[^0-9.]/g, '');
        let numValue = parseFloat(numericalOnly);
        
        // Validate and clamp the value
        if (isNaN(numValue) || numValue < 0) {
            numValue = 0;
        } else if (numValue > 100) {
            numValue = 100;
        }

        this.osmOpacityValue = numValue;
        // Always show "Opacity: X"
        const formattedValue = 'Opacity: ' + numValue;
        if (inputElement.value !== formattedValue) {
            inputElement.value = formattedValue;
            inputElement.dispatchEvent(new Event('input'));
        }

        this.updateOSMOverlay();
    }

    // TODO: Refactor these into a generic solution
    // NOTE: Multiple similar toggle menu methods exist. Should create a generic
    // toggle menu service or component to reduce code duplication.
    showOptionsToggleMenu(event: MouseEvent, style: ErdblickStyle, optionId: string) {
        this.toggleMenu.toggle(event);
        this.toggleMenuItems = [
            {
                label: 'Toggle All off but This',
                command: () => {
                    for (const id in style.params.options) {
                        this.styleService.toggleOption(style.id, id, id == optionId);
                    }
                    this.applyStyleConfig(style);
                }
            },
            {
                label: 'Toggle All on but This',
                command: () => {
                    for (const id in style.params.options) {
                        this.styleService.toggleOption(style.id, id, id != optionId);
                    }
                    this.applyStyleConfig(style);
                }
            },
            {
                label: 'Toggle All Off',
                command: () => {
                    for (const id in style.params.options) {
                        this.styleService.toggleOption(style.id, id, false);
                    }
                    this.applyStyleConfig(style);
                }
            },
            {
                label: 'Toggle All On',
                command: () => {
                    for (const id in style.params.options) {
                        this.styleService.toggleOption(style.id, id, true);
                    }
                    this.applyStyleConfig(style);
                }
            }
        ];
    }

    showStylesToggleMenu(event: MouseEvent, styleId: string) {
        this.toggleMenu.toggle(event);
        this.toggleMenuItems = [
            {
                label: 'Toggle All off but This',
                command: () => {
                    for (const id of this.styleService.styles.keys()) {
                        this.styleService.toggleStyle(id, styleId == id, true);
                    }
                    this.styleService.reapplyAllStyles();
                    this.mapService.update().then();
                }
            },
            {
                label: 'Toggle All on but This',
                command: () => {
                    for (const id of this.styleService.styles.keys()) {
                        this.styleService.toggleStyle(id, styleId != id, true);
                    }
                    this.styleService.reapplyAllStyles();
                    this.mapService.update().then();
                }
            },
            {
                label: 'Toggle All Off',
                command: () => {
                    for (const id of this.styleService.styles.keys()) {
                        this.styleService.toggleStyle(id, false, true);
                    }
                    this.styleService.reapplyAllStyles();
                    this.mapService.update().then();
                }
            },
            {
                label: 'Toggle All On',
                command: () => {
                    for (const id of this.styleService.styles.keys()) {
                        this.styleService.toggleStyle(id, true, true);
                    }
                    this.styleService.reapplyAllStyles();
                    this.mapService.update().then();
                }
            }
        ];
    }

    showLayersToggleMenu(event: MouseEvent, mapName: string, layerName: string) {
        this.toggleMenu.toggle(event);
        this.toggleMenuItems = [
            {
                label: 'Toggle All off but This',
                command: () => {
                    if (this.mapService.maps.getValue().has(mapName)) {
                        for (const id of this.mapService.maps.getValue().get(mapName)!.layers.keys()!) {
                            this.mapService.maps.getValue().get(mapName)!.layers.get(id)!.visible = id == layerName;
                            this.toggleLayer(mapName, layerName);
                        }
                    }
                }
            },
            {
                label: 'Toggle All on but This',
                command: () => {
                    if (this.mapService.maps.getValue().has(mapName)) {
                        for (const id of this.mapService.maps.getValue().get(mapName)!.layers.keys()!) {
                            this.mapService.maps.getValue().get(mapName)!.layers.get(id)!.visible = id != layerName;
                            this.toggleLayer(mapName, layerName);
                        }
                    }
                }
            },
            {
                label: 'Toggle All Off',
                command: () => {
                    if (this.mapService.maps.getValue().has(mapName)) {
                        for (const id of this.mapService.maps.getValue().get(mapName)!.layers.keys()!) {
                            this.mapService.maps.getValue().get(mapName)!.layers.get(id)!.visible = false;
                            this.toggleLayer(mapName, layerName);
                        }
                    }
                }
            },
            {
                label: 'Toggle All On',
                command: () => {
                    if (this.mapService.maps.getValue().has(mapName)) {
                        for (const id of this.mapService.maps.getValue().get(mapName)!.layers.keys()!) {
                            this.mapService.maps.getValue().get(mapName)!.layers.get(id)!.visible = true;
                            this.toggleLayer(mapName, layerName);
                        }
                    }
                }
            }
        ];
    }

    showLayerDialog() {
        this.layerDialogVisible = !this.layerDialogVisible;
        if (this.layerDialogVisible) {
            this.sidePanelService.panel = SidePanelState.MAPS;
        }
    }

    focus(coverage: number|CoverageRectItem, event?: any) {
        event?.stopPropagation();
        if (coverage.hasOwnProperty("min") && coverage.hasOwnProperty("max")) {
            let coverageStruct = coverage as CoverageRectItem;
            let minPos = coreLib.getTilePosition(BigInt(coverageStruct.min));
            let maxPos = coreLib.getTilePosition(BigInt(coverageStruct.max));
            this.mapService.moveToWgs84PositionTopic.next(
                {x: (minPos.x + maxPos.x) * .5, y: (minPos.y + maxPos.y) * .5}
            );
        }
        else {
            const position = coreLib.getTilePosition(BigInt(coverage as number));
            this.mapService.moveToWgs84PositionTopic.next(
                {x: position.x, y: position.y}
            );
        }
    }

    onLayerLevelChanged(event: Event, mapName: string, layerName: string) {
        this.mapService.setMapLayerLevel(mapName, layerName, Number(event.toString()));
    }

    toggleOSMOverlay() {
        this.osmEnabled = !this.osmEnabled;
        this.updateOSMOverlay();
    }

    updateOSMOverlay() {
        const parameters = this.parameterService.parameters.getValue();
        if (parameters) {
            parameters.osm = this.osmEnabled;
            parameters.osmOpacity = this.osmOpacityValue;
            this.parameterService.parameters.next(parameters);
        }
    }

    toggleTileBorders(mapName: string, layerName: string) {
        this.mapService.toggleLayerTileBorderVisibility(mapName, layerName);
    }

    toggleLayer(mapName: string, layerName: string = "") {
        this.mapService.toggleMapLayerVisibility(mapName, layerName);
        this.updateGroupVisibilityForMap(mapName);
    }

    expandStyle(styleId: string) {
        const style = this.styleService.styles.get(styleId)!;
        style.params.showOptions = !style.params.showOptions;
        this.applyStyleConfig(style, false);
    }

    applyStyleConfig(style: ErdblickStyle, redraw: boolean=true) {
        if (redraw) {
            this.styleService.reapplyStyle(style.id);
        }
        this.parameterService.setStyleConfig(style.id, style.params);
    }

    resetStyle(styleId: string) {
        this.styleService.reloadStyle(styleId);
        this.styleService.toggleStyle(styleId, true);
    }

    exportStyle(styleId: string) {
        if(!this.styleService.exportStyleYamlFile(styleId)) {
            this.messageService.showError(`Error occurred while trying to export style: ${styleId}`);
        }
    }

    importStyle(event: any) {
        if (event.files && event.files.length > 0) {
            const file: File = event.files[0];
            let styleId = file.name;
            if (styleId.toLowerCase().endsWith(".yaml")) {
                styleId = styleId.slice(0, -5);
            } else if (styleId.toLowerCase().endsWith(".yml")) {
                styleId = styleId.slice(0, -4);
            }
            styleId = `${styleId} (Imported)`
            this.styleService.importStyleYamlFile(event, file, styleId, this.styleUploader)
                .then((ok) => {
                    if (!ok) {
                        this.messageService.showError(`Could not read empty data for: ${styleId}`);
                    }
                })
                .catch((error) => {
                    this.messageService.showError(`Error occurred while trying to import style: ${styleId}`);
                    console.error(error);
                });
        }
    }

    removeStyle(styleId: string) {
        this.styleService.deleteStyle(styleId);
    }

    showStyleEditor(styleId: string) {
        this.styleService.selectedStyleIdForEditing = styleId;
        this.editorService.datasourcesEditorVisible = false;
        this.editorService.editableData = `${this.styleService.styles.get(styleId)?.source!}\n\n\n\n\n`
        this.editorService.readOnly = false;
        this.editorService.updateEditorState.next(true);
        this.editorService.styleEditorVisible = true;
        this.editedStyleSourceSubscription = this.editorService.editedStateData.subscribe(editedStyleSource => {
            this.sourceWasModified = !(editedStyleSource.replace(/\n+$/, '') == this.editorService.editableData.replace(/\n+$/, ''));
        });
        this.savedStyleSourceSubscription = this.styleService.styleEditedSaveTriggered.subscribe(_ => {
            this.applyEditedStyle();
        });
    }

    applyEditedStyle() {
        const styleId = this.styleService.selectedStyleIdForEditing;
        this.editorService.editableData = this.editorService.editedStateData.getValue();
        const styleData = this.editorService.editedStateData.getValue().replace(/\n+$/, '');
        if (!styleId) {
            this.messageService.showError(`No cached style ID found!`);
            return;
        }
        if (!styleData) {
            this.messageService.showError(`Cannot apply an empty style definition to style: ${styleId}!`);
            return;
        }
        if (!this.styleService.styles.has(styleId)) {
            this.messageService.showError(`Could not apply changes to style: ${styleId}. Failed to access!`)
            return;
        }
        this.styleService.setStyleSource(styleId, styleData);
        this.sourceWasModified = false;
    }

    closeEditorDialog(event: any) {
        if (this.editorDialog !== undefined) {
            if (this.sourceWasModified) {
                event.stopPropagation();
                this.warningDialogVisible = true;
            } else {
                this.warningDialogVisible = false;
                this.editorDialog.close(event);
            }
        }
        this.editedStyleSourceSubscription.unsubscribe();
        this.savedStyleSourceSubscription.unsubscribe();
    }

    discardStyleEdits() {
        this.editorService.updateEditorState.next(false);
        this.warningDialogVisible = false;
    }

    openStyleHelp() {
        window.open( "https://github.com/ndsev/erdblick?tab=readme-ov-file#style-definitions", "_blank");
    }

    unordered(a: KeyValue<string, any>, b: KeyValue<string, any>): number {
        return 0;
    }

    openDatasources() {
        this.editorService.styleEditorVisible = false;
        this.editorService.datasourcesEditorVisible = true;
    }

    removePrefix(mapId: string) {
        if (mapId.includes('/')) {
            const mapIdParts = mapId.split('/');
            return mapIdParts.slice(1).join('/');
        }
        return mapId;
    }

    toggleMap(mapId: string, groupId: string = "") {
        if (!mapId) {
            return;
        }
        if (groupId && groupId !== "ungrouped") {
            const state = this.mapGroupsVisibility.has(groupId) && this.mapGroupsVisibility.get(groupId)![0];
            this.mapService.toggleMapLayerVisibility(mapId, "", state)
            return;
        }
        this.mapService.toggleMapLayerVisibility(mapId);
        this.updateGroupVisibilityForMap(mapId);
    }

    toggleGroup(groupId: string) {
        if (!groupId || groupId === 'ungrouped') {
            return;
        }
        if (!this.mapGroupsVisibility.has(groupId)) {
            return;
        }
        if (!this.mapService.mapGroups.getValue().has(groupId)) {
            return;
        }
        const currentState = this.mapGroupsVisibility.get(groupId)!;
        currentState[0] = !currentState[0];
        this.mapGroupsVisibility.set(groupId, [currentState[0], currentState[0]]);
        this.mapService.mapGroups.getValue().get(groupId)!.forEach(mapItem => {
            this.toggleMap(mapItem.mapId, groupId);
        });
    }

    private updateGroupVisibilityForMap(mapId: string) {
        if (mapId.includes('/')) {
            const groupId = mapId.split('/')[0];
            if (this.mapService.mapGroups.getValue().has(groupId)) {
                const mapItems = this.mapService.mapGroups.getValue().get(groupId)!;
                const groupVisibility = mapItems.some(mapItem => mapItem.visible);
                const mapsVisibility = mapItems.every(mapItem => mapItem.visible);
                this.mapGroupsVisibility.set(groupId, [groupVisibility, mapsVisibility]);
            }
        }
    }
}<|MERGE_RESOLUTION|>--- conflicted
+++ resolved
@@ -443,13 +443,7 @@
             this.osmEnabled = parameters.osm;
             this.osmOpacityValue = parameters.osmOpacity;
         });
-<<<<<<< HEAD
-        // TODO: Use parameter service to store the state of the groups
-        // NOTE: Group expansion/collapse state should be persisted via parameter service
-        // to maintain user's preferred view state across sessions.
-=======
         // TODO: Use parameter service to store the state of the groups?
->>>>>>> da77cba7
         this.mapService.mapGroups.subscribe(mapGroups => {
             for (const [groupId, mapItems] of mapGroups.entries()) {
                 if (groupId !== "ungrouped") {
@@ -468,7 +462,7 @@
                             }
                     })
                 ));
-                
+
                 // If all layers were pruned (complete maps config change), reinitialize default maps
                 if (this.parameterService.pruneMapLayerConfig(mapItems)) {
                     this.mapService.processMapsUpdate();
@@ -500,11 +494,11 @@
     onOsmOpacityInput(event: any) {
         const inputElement = event.target as HTMLInputElement;
         const value = inputElement.value;
-        
+
         // Extract only numerical characters and decimal points
         const numericalOnly = value.replace(/[^0-9.]/g, '');
         let numValue = parseFloat(numericalOnly);
-        
+
         // Validate and clamp the value
         if (isNaN(numValue) || numValue < 0) {
             numValue = 0;
@@ -524,8 +518,6 @@
     }
 
     // TODO: Refactor these into a generic solution
-    // NOTE: Multiple similar toggle menu methods exist. Should create a generic
-    // toggle menu service or component to reduce code duplication.
     showOptionsToggleMenu(event: MouseEvent, style: ErdblickStyle, optionId: string) {
         this.toggleMenu.toggle(event);
         this.toggleMenuItems = [
