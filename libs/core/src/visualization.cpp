--- conflicted
+++ resolved
@@ -270,13 +270,8 @@
     return JsValue::Float64Array(cartesianCoords);
 }
 
-<<<<<<< HEAD
 CesiumPrimitive& FeatureLayerVisualization::getPrimitiveForDashMaterial(const FeatureStyleRule &rule) {
-    const auto key = std::tuple<std::string, std::string, uint32_t, uint32_t>{rule.materialColor(), rule.gapColor(), rule.dashLength(), rule.dashPattern()};
-=======
-CesiumPrimitive* FeatureLayerVisualization::getPrimitiveForDashMaterial(const FeatureStyleRule &rule) {
     const auto key = std::tuple<std::string, std::string, uint32_t, uint32_t>{rule.colorString(), rule.gapColorString(), rule.dashLength(), rule.dashPattern()};
->>>>>>> 58b654eb
     auto& dashMap = rule.flat() ? dashGroundLines_ : dashLines_;
     auto iter = dashMap.find(key);
     if (iter != dashMap.end()) {
@@ -285,13 +280,8 @@
     return dashMap.emplace(key, CesiumPrimitive::withPolylineDashMaterialAppearance(rule, rule.flat())).first->second;
 }
 
-<<<<<<< HEAD
 CesiumPrimitive& FeatureLayerVisualization::getPrimitiveForArrowMaterial(const FeatureStyleRule &rule) {
-    const std::string key = rule.materialColor();
-=======
-CesiumPrimitive* FeatureLayerVisualization::getPrimitiveForArrowMaterial(const FeatureStyleRule &rule) {
     const std::string key = rule.colorString();
->>>>>>> 58b654eb
     auto& arrowMap = rule.flat() ? arrowGroundLines_ : arrowLines_;
     auto iter = arrowMap.find(key);
     if (iter != arrowMap.end()) {
